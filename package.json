{
  "name": "morning-pod",
  "version": "0.1.0",
  "private": true,
  "scripts": {
    "interactive": "bun run tools/scripts/run.ts",
    "go": "bun run tools/scripts/run.ts dev",
    "script": "bun run tools/scripts/run.ts",
<<<<<<< HEAD
    "dev": "bun run tools/scripts/run.ts dev",
    "build": "bun run tools/scripts/run.ts dev build",
    "start": "bun run tools/scripts/run.ts dev preview",
    "test": "bun run tools/scripts/run.ts test all",
    "test:unit": "bun run tools/scripts/run.ts test unit",
    "test:all": "bun run tools/scripts/run.ts test all",
=======
    "dev": "bun run next dev --turbo",
    "build": "bun run next build",
    "start": "bun run next start",
    "test": "bun vitest --config config/testing/vitest.config.ts",
    "test:unit": "bun vitest --config config/testing/vitest.config.ts",
    "test:all": "bun vitest --config config/testing/vitest.config.ts && playwright test --config config/testing/playwright.config.ts",
>>>>>>> 371c61e2
    "test:interactive": "bun run tools/scripts/run.ts test",
    "db": "bun run tools/scripts/run.ts db",
    "deps": "bun run tools/scripts/run.ts deps",
    "quality": "bun run tools/scripts/run.ts quality all",
    "quality:interactive": "bun run tools/scripts/run.ts quality",
    "release": "bun run tools/scripts/run.ts release",
<<<<<<< HEAD
    "lint": "bun run tools/scripts/run.ts quality lint",
    "type-check": "bun run tools/scripts/run.ts quality type-check",
    "changeset": "bun run tools/scripts/run.ts release changeset",
    "kill-processes": "bun run tools/scripts/kill-processes.ts",
=======
    "lint": "bun run next lint",
    "type-check": "tsc --noEmit",
    "changeset": "changeset",
    "kill-processes": "bun run tools/scripts/run.ts kill",
>>>>>>> 371c61e2
    "prepare": "husky"
  },
  "lint-staged": {
    "*.{js,jsx,ts,tsx}": [
      "prettier --write"
    ],
    "*.{json,md,css}": [
      "prettier --write"
    ]
  },
  "dependencies": {
    "@clack/prompts": "^0.11.0",
    "@inquirer/prompts": "^7.5.3",
    "@neondatabase/serverless": "1.0.1",
    "@paralleldrive/cuid2": "2.2.2",
    "@radix-ui/react-dialog": "1.1.14",
    "@radix-ui/react-dropdown-menu": "2.1.15",
    "@radix-ui/react-progress": "1.1.7",
    "@radix-ui/react-select": "2.2.5",
    "@radix-ui/react-slider": "1.3.5",
    "@radix-ui/react-toast": "1.2.14",
    "@stagewise/toolbar-next": "0.4.3",
    "@tailwindcss/typography": "0.5.16",
    "@tanstack/react-query": "5.80.6",
    "@trpc/client": "11.3.1",
    "@trpc/next": "11.3.0",
    "@trpc/react-query": "11.3.1",
    "@trpc/server": "11.3.1",
    "@vercel/analytics": "1.5.0",
    "@vercel/blob": "1.1.1",
    "@vercel/speed-insights": "1.2.0",
    "clsx": "2.1.1",
    "daisyui": "5.0.43",
    "drizzle-kit": "0.31.1",
    "drizzle-orm": "0.44.2",
    "framer-motion": "12.16.0",
    "geist": "1.4.2",
    "lucide-react": "0.513.0",
    "next": "15.3.3",
    "openai": "5.1.1",
    "posthog-js": "1.249.4",
    "posthog-node": "4.18.0",
    "react": "19.1.0",
    "react-dom": "19.1.0",
    "react-hot-toast": "2.5.2",
    "superjson": "2.2.2",
    "tailwind-merge": "3.3.0",
    "zod": "3.25.55"
  },
  "devDependencies": {
    "@axe-core/playwright": "4.10.2",
    "@changesets/cli": "2.29.4",
    "@commitlint/cli": "19.8.1",
    "@commitlint/config-conventional": "19.8.1",
    "@eslint/eslintrc": "3.3.1",
    "@playwright/test": "1.52.0",
    "@tailwindcss/postcss": "4.1.8",
    "@tanstack/react-query-devtools": "5.80.6",
    "@testing-library/jest-dom": "6.6.3",
    "@testing-library/react": "16.3.0",
    "@testing-library/user-event": "14.6.1",
    "@types/node": "22.15.30",
    "@types/react": "19.1.6",
    "@types/react-dom": "19.1.6",
    "@typescript-eslint/eslint-plugin": "8.33.1",
    "@typescript-eslint/parser": "8.33.1",
    "@vitejs/plugin-react": "4.5.1",
    "eslint": "9.28.0",
    "eslint-config-next": "15.3.3",
    "eslint-plugin-import": "^2.31.0",
    "eslint-plugin-jsx-a11y": "^6.10.2",
    "eslint-plugin-n": "^17.19.0",
    "eslint-plugin-perfectionist": "^4.14.0",
    "eslint-plugin-promise": "^7.2.1",
    "eslint-plugin-react": "^7.37.5",
    "eslint-plugin-react-hooks": "^5.2.0",
    "eslint-plugin-regexp": "^2.8.0",
    "eslint-plugin-security": "^3.0.1",
    "eslint-plugin-sonarjs": "^3.0.2",
    "eslint-plugin-unicorn": "^59.0.1",
    "eslint-config-prettier": "^10.1.1",
    "eslint-config-standard": "^17.1.0",
    "eslint-plugin-fp": "^2.3.0",
    "eslint-plugin-no-secrets": "^2.2.1",
    "eslint-plugin-playwright": "^2.2.0",
    "eslint-plugin-simple-import-sort": "^12.1.1",
    "eslint-plugin-testing-library": "^7.1.1",
    "eslint-plugin-tree-shaking": "^1.12.2",
    "eslint-plugin-tsdoc": "^0.4.0",
    "eslint-plugin-vitest": "^0.5.4",
    "husky": "^9.1.7",
    "jsdom": "^26.1.0",
    "lint-staged": "^16.1.0",
    "npm-check-updates": "18.0.1",
    "prettier": "^3.5.3",
    "tailwindcss": "^4",
    "trpc-ui": "^1.0.15",
    "typescript": "^5",
    "vitest": "^3.2.1"
  }
}<|MERGE_RESOLUTION|>--- conflicted
+++ resolved
@@ -5,39 +5,21 @@
   "scripts": {
     "interactive": "bun run tools/scripts/run.ts",
     "go": "bun run tools/scripts/run.ts dev",
-    "script": "bun run tools/scripts/run.ts",
-<<<<<<< HEAD
-    "dev": "bun run tools/scripts/run.ts dev",
-    "build": "bun run tools/scripts/run.ts dev build",
-    "start": "bun run tools/scripts/run.ts dev preview",
-    "test": "bun run tools/scripts/run.ts test all",
-    "test:unit": "bun run tools/scripts/run.ts test unit",
-    "test:all": "bun run tools/scripts/run.ts test all",
-=======
     "dev": "bun run next dev --turbo",
     "build": "bun run next build",
     "start": "bun run next start",
     "test": "bun vitest --config config/testing/vitest.config.ts",
     "test:unit": "bun vitest --config config/testing/vitest.config.ts",
     "test:all": "bun vitest --config config/testing/vitest.config.ts && playwright test --config config/testing/playwright.config.ts",
->>>>>>> 371c61e2
-    "test:interactive": "bun run tools/scripts/run.ts test",
     "db": "bun run tools/scripts/run.ts db",
     "deps": "bun run tools/scripts/run.ts deps",
     "quality": "bun run tools/scripts/run.ts quality all",
     "quality:interactive": "bun run tools/scripts/run.ts quality",
     "release": "bun run tools/scripts/run.ts release",
-<<<<<<< HEAD
-    "lint": "bun run tools/scripts/run.ts quality lint",
-    "type-check": "bun run tools/scripts/run.ts quality type-check",
-    "changeset": "bun run tools/scripts/run.ts release changeset",
-    "kill-processes": "bun run tools/scripts/kill-processes.ts",
-=======
     "lint": "bun run next lint",
     "type-check": "tsc --noEmit",
     "changeset": "changeset",
     "kill-processes": "bun run tools/scripts/run.ts kill",
->>>>>>> 371c61e2
     "prepare": "husky"
   },
   "lint-staged": {
