#!/usr/bin/env bun

/**
 * Interactive script runner for package.json commands
 *
 * @description Provides both interactive menu and direct command execution
 * @business-context Reduces package.json script bloat while maintaining discoverability
 * @decision-date 2024-01-22
 * @decision-by Development team for better developer experience
 *
 * @usage
 * bun run script -i                    # Interactive mode
 * bun run script [category]            # Show category options
 * bun run script [category] [action]   # Direct execution
 * bun run script [category] --all      # Run all in category
 *
 * @examples
 * bun run script -i                    # Interactive menu
 * bun run script test                  # Show test options
 * bun run script test unit             # Run unit tests
 * bun run script test --all            # Run all tests
 * bun run script deps check            # Check dependencies
 */

import { execSync } from "child_process";
import * as p from "@clack/prompts";
import { search } from "@inquirer/prompts";

// Handle Ctrl+C gracefully
process.on("SIGINT", () => {
  console.log("\n👋 See you later!");
  process.exit(0);
});

interface ScriptCommand {
  name: string;
  description: string;
  command: string;
  category?: string;
}

interface ScriptCategory {
  name: string;
  description: string;
  icon: string;
  commands: ScriptCommand[];
}

export class ScriptRunner {
  private categories: ScriptCategory[] = [
    {
      name: "dev",
      description: "Development Commands",
      icon: "🚀",
      commands: [
        {
          name: "start",
          description: "Start development server with Turbopack",
          command: "bun run next dev --turbo",
        },
        {
          name: "build",
          description: "Build for production",
          command: "bun run next build",
        },
        {
          name: "preview",
          description: "Start production server",
          command: "bun run next start",
        },
        {
          name: "clean",
          description: "Clean install dependencies",
          command: "rm -rf node_modules bun.lockb && bun install",
        },
      ],
    },
    {
      name: "test",
      description: "Testing Commands",
      icon: "🧪",
      commands: [
        {
          name: "unit",
          description: "Run unit tests with Vitest",
          command: "bun vitest --config config/testing/vitest.config.ts",
        },
        {
          name: "unit:watch",
          description: "Run unit tests in watch mode",
          command:
            "bun vitest --config config/testing/vitest.config.ts --watch",
        },
        {
          name: "unit:ui",
          description: "Run unit tests with UI",
          command: "bun vitest --config config/testing/vitest.config.ts --ui",
        },
        {
          name: "unit:coverage",
          description: "Run unit tests with coverage",
          command:
            "bun vitest --config config/testing/vitest.config.ts --coverage",
        },
        {
          name: "unit:perf",
          description: "Run unit tests (performance optimized)",
          command:
            "bun vitest --config config/testing/vitest.config.performance.ts",
        },
        {
          name: "e2e",
          description: "Run E2E tests with Playwright",
          command:
            "playwright test --config config/testing/playwright.config.ts",
        },
        {
          name: "e2e:ui",
          description: "Run E2E tests with UI",
          command:
            "playwright test --config config/testing/playwright.config.ts --ui",
        },
        {
          name: "e2e:debug",
          description: "Debug E2E tests",
          command:
            "playwright test --config config/testing/playwright.config.ts --debug",
        },
        {
          name: "e2e:headed",
          description: "Run E2E tests in headed mode",
          command:
            "playwright test --config config/testing/playwright.config.ts --headed",
        },
        {
          name: "e2e:visual",
          description: "Update visual regression snapshots",
          command:
            "playwright test --config config/testing/playwright.config.ts --update-snapshots",
        },
        {
          name: "e2e:perf",
          description: "Run E2E tests (performance optimized)",
          command:
            "playwright test --config config/testing/playwright.config.performance.ts",
        },
        {
          name: "performance",
          description: "Run performance tests",
          command:
            "playwright test --config config/testing/playwright.config.ts src/tests/performance",
        },
        {
          name: "all",
          description: "Run all tests (unit + E2E)",
          command:
            "bun vitest --config config/testing/vitest.config.ts && playwright test --config config/testing/playwright.config.ts",
        },
        {
          name: "all:perf",
          description: "Run all tests (performance optimized)",
          command:
            "bun vitest --config config/testing/vitest.config.performance.ts && playwright test --config config/testing/playwright.config.performance.ts",
        },
      ],
    },
    {
      name: "db",
      description: "Database Commands",
      icon: "🗄️",
      commands: [
        {
          name: "generate",
          description: "Generate database migrations",
          command: "bun run drizzle-kit generate",
        },
        {
          name: "migrate",
          description: "Push migrations to database",
          command: "bun run drizzle-kit push",
        },
        {
          name: "seed",
          description: "Seed database with test data",
          command: "bun run tools/scripts/seed.ts",
        },
        {
          name: "studio",
          description: "Open Drizzle Studio",
          command: "bun run drizzle-kit studio",
        },
      ],
    },
    {
      name: "deps",
      description: "Dependency Management",
      icon: "📦",
      commands: [
        {
          name: "check",
          description: "Check for available updates",
          command: "ncu --timeout 15000 --concurrency 2",
        },
        {
          name: "update:patch",
          description: "Update patch versions (safest)",
          command:
            "ncu --target patch --timeout 15000 --concurrency 2 -u && bun install",
        },
        {
          name: "update:minor",
          description: "Update minor versions",
          command:
            "ncu --target minor --timeout 15000 --concurrency 2 -u && bun install",
        },
        {
          name: "update:safe",
          description: "Update with automatic testing",
          command:
            "ncu --target minor --timeout 15000 --concurrency 2 -u && bun install && bun vitest --config config/testing/vitest.config.ts && tsc --noEmit",
        },
        {
          name: "update:major",
          description: "Show major updates (manual review)",
          command: "ncu --target major --timeout 15000 --concurrency 2",
        },
        {
          name: "doctor",
          description: "Automated safe updates with testing",
          command: "ncu --doctor --timeout 15000 --concurrency 2 -u",
        },
        {
          name: "outdated",
          description: "Show outdated packages (Bun native)",
          command: "bun outdated",
        },
        {
          name: "audit",
          description: "Check for security vulnerabilities",
          command: "bun audit --audit-level moderate",
        },
        {
          name: "audit:fix",
          description: "Fix security vulnerabilities",
          command: "bun audit fix",
        },
        {
          name: "security:check",
          description: "Run comprehensive security checks",
          command: "bun audit --audit-level moderate && tsc --noEmit",
        },
        {
          name: "clear:cache",
          description: "Clear all package manager caches",
          command:
            "bun pm cache rm && rm -rf ~/.npm/_cacache && rm -rf ~/.cache/yarn || echo 'Cache clearing completed'",
        },
        {
          name: "clear:node_modules",
          description: "Remove node_modules and reinstall",
          command: "rm -rf node_modules && bun install",
        },
        {
          name: "clear:lockfile",
          description: "Remove lockfile and reinstall dependencies",
          command: "rm -f bun.lockb package-lock.json yarn.lock && bun install",
        },
        {
          name: "clear:build",
          description: "Clear build artifacts and caches",
          command:
            "rm -rf .next dist build out .turbo && echo 'Build artifacts cleared'",
        },
        {
          name: "clear:all",
          description: "Full cleanup: caches, node_modules, build artifacts",
          command:
            "rm -rf node_modules .next dist build out .turbo bun.lockb && bun pm cache rm && rm -rf ~/.npm/_cacache && bun install",
        },
      ],
    },
    {
      name: "quality",
      description: "Code Quality",
      icon: "✨",
      commands: [
        {
          name: "lint",
          description: "Run ESLint",
          command: "bun run next lint",
        },
        {
          name: "lint:fix",
          description: "Fix ESLint issues",
          command: "bun run next lint --fix",
        },
        {
          name: "lint:quiet",
          description: "Run ESLint (errors only)",
          command: "bun run next lint --quiet",
        },
        {
          name: "lint:strict",
          description: "Setup strict ESLint config",
          command: "bun run next lint --strict",
        },
        {
          name: "format",
          description: "Format code with Prettier",
          command: "prettier --write .",
        },
        {
          name: "format:check",
          description: "Check code formatting",
          command: "prettier --check .",
        },
        {
          name: "type-check",
          description: "Run TypeScript type checking",
          command: "tsc --noEmit",
        },
        {
          name: "all",
          description: "Run all quality checks (lint, format, type-check)",
          command: "bun run next lint && prettier --check . && tsc --noEmit",
        },
      ],
    },
    {
      name: "release",
      description: "Release Management",
      icon: "🚢",
      commands: [
        {
          name: "changeset",
          description: "Create a new changeset",
          command: "changeset",
        },
        {
          name: "version",
          description: "Version packages and update changelog",
          command: "changeset version",
        },
        {
          name: "publish",
          description: "Publish packages",
          command: "changeset publish",
        },
        {
          name: "status",
          description: "Check changeset status",
          command: "changeset status",
        },
        {
          name: "release",
          description: "Full release process",
          command: "changeset version && bun run build && changeset publish",
        },
      ],
    },
    {
      name: "kill",
      description: "Process Management",
      icon: "🔪",
      commands: [
        {
          name: "vitest",
          description: "Kill all Vitest processes",
          command: "pkill -f vitest || echo 'No Vitest processes found'",
        },
        {
          name: "eslint",
          description: "Kill all ESLint processes",
          command: "pkill -f eslint || echo 'No ESLint processes found'",
        },
        {
          name: "playwright",
          description: "Kill all Playwright processes",
          command:
            "pkill -f playwright || echo 'No Playwright processes found'",
        },
        {
          name: "nextjs",
          description: "Kill all Next.js dev server processes",
          command:
            "pkill -f 'next dev' || echo 'No Next.js dev processes found'",
        },
        {
          name: "node",
          description: "Kill all Node.js processes (excluding system)",
          command:
            "pkill -f 'node.*\\.(js|ts)' || echo 'No Node.js script processes found'",
        },
        {
          name: "dev",
          description:
            "Kill common dev processes (vitest, eslint, playwright, next)",
          command:
            "pkill -f 'vitest|eslint|playwright|next dev' || echo 'No dev processes found'",
        },
        {
          name: "all",
          description: "Kill all development-related processes",
          command:
            "pkill -f 'vitest|eslint|playwright|next dev|node.*\\.(js|ts)' || echo 'No development processes found'",
        },
      ],
    },
  ];

  /**
   * Parse command line arguments
   */
  parseArgs(): {
    mode: "help" | "list" | "interactive" | "category" | "direct";
    category?: string;
    action?: string;
    flags: string[];
  } {
    const args = process.argv.slice(2);

    if (args.includes("--help") || args.includes("-h")) {
      return { mode: "help", flags: [] };
    }

    if (args.includes("--list") || args.includes("-l")) {
      return { mode: "list", flags: [] };
    }

    if (
      args.includes("-i") ||
      args.includes("--interactive") ||
      args.length === 0
    ) {
      return { mode: "interactive", flags: [] };
    }

    const [category, action, ...flags] = args;

    // Handle category-specific flags like: bun run test --e2e, bun run dev --build
    if (category && flags.length > 0) {
      const categoryFlagMap: Record<string, Record<string, string>> = {
        test: {
          "--e2e": "e2e",
          "--unit": "unit",
          "--watch": "unit:watch",
          "--coverage": "unit:coverage",
          "--ui": "unit:ui",
          "--perf": "unit:perf",
          "--debug": "e2e:debug",
          "--headed": "e2e:headed",
          "--visual": "e2e:visual",
          "--e2e-ui": "e2e:ui",
          "--e2e-perf": "e2e:perf",
          "--e2e-visual": "e2e:visual",
          "--performance": "performance",
          "--all": "--all",
        },
        dev: {
          "--start": "start",
          "--build": "build",
          "--preview": "preview",
          "--clean": "clean",
        },
        quality: {
          "--lint": "lint",
          "--fix": "lint:fix",
          "--quiet": "lint:quiet",
          "--strict": "lint:strict",
          "--format": "format",
          "--check": "format:check",
          "--type": "type-check",
          "--all": "all",
        },
        db: {
          "--generate": "generate",
          "--migrate": "migrate",
          "--seed": "seed",
          "--studio": "studio",
        },
        deps: {
          "--check": "check",
          "--patch": "update:patch",
          "--minor": "update:minor",
          "--major": "update:major",
          "--safe": "update:safe",
          "--doctor": "doctor",
          "--outdated": "outdated",
          "--audit": "audit",
          "--audit-fix": "audit:fix",
          "--security": "security:check",
          "--clear-cache": "clear:cache",
          "--clear-modules": "clear:node_modules",
          "--clear-lock": "clear:lockfile",
          "--clear-build": "clear:build",
          "--clear-all": "clear:all",
        },
        release: {
          "--changeset": "changeset",
          "--version": "version",
          "--publish": "publish",
          "--status": "status",
          "--release": "release",
        },
        kill: {
          "--vitest": "vitest",
          "--eslint": "eslint",
          "--playwright": "playwright",
          "--nextjs": "nextjs",
          "--node": "node",
          "--dev": "dev",
          "--all": "all",
        },
      };

      const categoryFlags = categoryFlagMap[category.toLowerCase()];
      if (categoryFlags) {
        for (const flag of flags) {
          if (categoryFlags[flag]) {
            return {
              mode: "direct",
              category,
              action: categoryFlags[flag],
              flags: flags.filter((f) => f !== flag),
            };
          }
        }
      }
    }

    if (!action) {
      return { mode: "category", category, flags };
    }

    return { mode: "direct", category, action, flags };
  }

  /**
   * Show help
   */
  showHelp(): void {
    console.log(`
🎯 Interactive Script Runner

Usage:
  bun run                           # Interactive mode (main menu)
  bun run script                    # Interactive mode
  bun run script -i                 # Interactive mode  
  bun run script -l                 # List all commands
  bun run [category]                # Show category commands
  bun run [category] [cmd]          # Run specific command
  bun run [category] [cmd] [args]   # Run command with additional arguments
  bun run [category] --all          # Run all commands in category

Category Flags:
  Testing:
    bun run test --e2e              # Run E2E tests
    bun run test --unit             # Run unit tests
    bun run test --watch            # Run unit tests in watch mode
    bun run test --coverage         # Run unit tests with coverage
    bun run test --all              # Run all tests
    
  Development:
    bun run dev --start             # Start development server
    bun run dev --build             # Build for production
    bun run dev --preview           # Start production server
    
  Quality:
    bun run quality --lint          # Run linting
    bun run quality --fix           # Fix ESLint issues
    bun run quality --quiet         # Run linting (errors only)
    bun run quality --strict        # Setup strict ESLint config
    bun run quality --format        # Format code
    bun run quality --type          # Type checking
    bun run quality --all           # All quality checks (no tests)
    
  Dependencies & Security:
    bun run deps --audit            # Check security vulnerabilities
    bun run deps --security         # Comprehensive security checks
    bun run deps --outdated         # Show outdated packages
    bun run deps --clear-cache      # Clear package manager caches
    bun run deps --clear-modules    # Remove node_modules and reinstall
    bun run deps --clear-all        # Full cleanup and reinstall
    
  Process Management:
    bun run kill --vitest           # Kill Vitest processes
    bun run kill --eslint           # Kill ESLint processes
    bun run kill --playwright       # Kill Playwright processes
    bun run kill --nextjs           # Kill Next.js dev processes
    bun run kill --dev              # Kill common dev processes
    bun run kill --all              # Kill all dev processes

Categories:
${this.categories.map((cat) => `  ${cat.name.padEnd(10)} ${cat.icon} ${cat.description}`).join("\\n")}

Examples:
  bun run                           # Interactive main menu
  bun run test                      # Run all tests (unit + E2E)
  bun run test:interactive          # Interactive test menu  
  bun run test unit                 # Run unit tests directly
  bun run test --e2e                # Quick E2E test shortcut
  bun run quality                   # Run all quality checks (lint + format + type)
  bun run quality:interactive       # Interactive quality menu
  bun run deps check                # Check dependencies

Passing Additional Arguments:
  bun run quality lint src/         # Lint specific directory
  bun run quality --quiet --max-warnings 0  # Quiet with max warnings
  bun run quality format src/ --check  # Format check specific directory
  bun run test unit --coverage --watch  # Unit tests with coverage and watch
  bun run test e2e --headed --debug     # E2E tests in headed debug mode
`);
  }

  /**
   * List all available commands
   */
  listAllCommands(): void {
    console.log("\\n📋 All Available Commands\\n");

    this.categories.forEach((category) => {
      console.log(`${category.icon} ${category.description}:`);
      category.commands.forEach((command) => {
        console.log(
          `  bun run script ${category.name} ${command.name.padEnd(15)} - ${command.description}`
        );
      });
      console.log("");
    });
  }

  /**
   * Show interactive menu with selection
   */
  async showInteractiveMenu(): Promise<void> {
    p.intro("🎯 Interactive Script Runner");

    const categoryOptions = this.categories.map((category) => ({
      value: category.name,
      name: `${category.icon} ${category.description}`,
    }));

    let selectedCategory;
    try {
      selectedCategory = await search({
        message: "Choose a category:",
        source: (input) => {
          const filtered = categoryOptions.filter((option) => {
            const searchTerm = (input || "").toLowerCase();
            return (
              option.name.toLowerCase().includes(searchTerm) ||
              option.value.toLowerCase().includes(searchTerm)
            );
          });
          return Promise.resolve(filtered);
        },
      });
    } catch (error) {
      p.outro("👋 See you later!");
      process.exit(0);
    }

    await this.showCategory(selectedCategory as string);
  }

  /**
   * Show category commands with interactive selection
   */
  async showCategory(categoryName: string): Promise<void> {
    const category = this.categories.find(
      (cat) => cat.name.toLowerCase() === categoryName.toLowerCase()
    );

    if (!category) {
      console.log(`❌ Unknown category: ${categoryName}`);
      console.log(
        "Available categories:",
        this.categories.map((c) => c.name).join(", ")
      );
      process.exit(1);
    }

    p.intro(`${category.icon} ${category.description}`);

    const options = [
      ...category.commands.map((cmd) => ({
        value: cmd.name,
        name: `${cmd.name} - ${cmd.description}`,
      })),
      { value: "--all", name: "Run all commands in this category" },
    ];

    let selected;
    try {
      selected = await search({
        message: "Choose a command to run:",
        source: (input) => {
          const filtered = options.filter((option) => {
            const searchTerm = (input || "").toLowerCase();
            return (
              option.name.toLowerCase().includes(searchTerm) ||
              option.value.toLowerCase().includes(searchTerm)
            );
          });
          return Promise.resolve(filtered);
        },
      });
    } catch (error) {
      p.outro("👋 See you later!");
      process.exit(0);
    }

    // Check if user wants to add additional arguments
    let additionalArgs = "";
    try {
      const examples = this.getArgumentExamples(categoryName, String(selected));
<<<<<<< HEAD
      additionalArgs = await p.text({
        message: `Additional arguments (optional, e.g., ${examples}):`,
        placeholder: "Press Enter to skip",
        defaultValue: "",
      });
=======
      additionalArgs = (await p.text({
        message: `Additional arguments (optional, e.g., ${examples}):`,
        placeholder: "Press Enter to skip",
        defaultValue: "",
      })) as string;
>>>>>>> 371c61e2
    } catch (error) {
      additionalArgs = "";
    }

    const fullCommand = additionalArgs
      ? `${selected} ${additionalArgs}`
      : selected;
    p.outro(`Running: ${fullCommand}`);

    this.executeCommandWithArgs(
      categoryName,
      selected as string,
      additionalArgs
    );
  }

  /**
   * Get context-specific argument examples based on category and command
   */
  getArgumentExamples(categoryName: string, commandName: string): string {
    const exampleMap: Record<string, Record<string, string>> = {
      test: {
        unit: "--watch --coverage",
        "unit:watch": "--ui --coverage",
        "unit:coverage": "--reporter=verbose",
        e2e: "--headed --debug",
        "e2e:ui": "--project=chromium",
        "e2e:debug": "--project=webkit",
        performance: "--repeat-each=3",
        default: "--timeout 30000",
      },
      quality: {
        lint: "src/ --max-warnings 0",
        "lint:fix": "src/components --quiet",
        "lint:quiet": "--max-warnings 5",
        "lint:strict": "--dir src/app",
        format: "src/ --check",
        "format:check": "src/components",
        "type-check": "--incremental",
        default: "src/ --verbose",
      },
      dev: {
        start: "--port 3001",
        build: "--debug",
        preview: "--port 3000",
        default: "--help",
      },
      db: {
        generate: "--name add_user_table",
        migrate: "--verbose",
        default: "--help",
      },
      deps: {
        check: "--target minor",
        "update:patch": "--interactive",
        default: "--help",
      },
      default: {
        default: "--help",
      },
    };

    const categoryExamples =
      exampleMap[categoryName.toLowerCase()] || exampleMap.default;
    return (
      categoryExamples[commandName] || categoryExamples.default || "--help"
    );
  }

  /**
   * Execute a specific command with additional arguments
   */
  executeCommandWithArgs(
    categoryName: string,
    actionName: string,
    additionalArgs: string
  ): void {
    const category = this.categories.find(
      (cat) => cat.name.toLowerCase() === categoryName.toLowerCase()
    );
<<<<<<< HEAD

    if (!category) {
      console.log(`❌ Unknown category: ${categoryName}`);
      console.log(
        "Available categories:",
        this.categories.map((c) => c.name).join(", ")
      );
      process.exit(1);
    }

    // Handle --all flag
    if (actionName === "--all") {
      this.executeAllInCategory(category);
      return;
    }

=======

    if (!category) {
      console.log(`❌ Unknown category: ${categoryName}`);
      console.log(
        "Available categories:",
        this.categories.map((c) => c.name).join(", ")
      );
      process.exit(1);
    }

    // Handle --all flag
    if (actionName === "--all") {
      this.executeAllInCategory(category);
      return;
    }

>>>>>>> 371c61e2
    const command = category.commands.find(
      (cmd) => cmd.name.toLowerCase() === actionName.toLowerCase()
    );

    if (!command) {
      console.log(`❌ Unknown command: ${actionName}`);
      console.log(
        "Available commands:",
        category.commands.map((c) => c.name).join(", ")
      );
      process.exit(1);
    }

    const fullCommand = additionalArgs
      ? `${command.command} ${additionalArgs}`
      : command.command;

    console.log(`\\n▶️  ${category.icon} ${command.description}\\n`);
    console.log(`🔧 Command: ${fullCommand}\\n`);

    try {
      execSync(fullCommand, { stdio: "inherit", cwd: process.cwd() });
      console.log(`\\n✅ ${command.name} completed successfully!`);
    } catch (error) {
      console.log(`\\n❌ Command failed:`, error);
      process.exit(1);
    }
  }

  /**
   * Execute a specific command
   */
  executeCommand(
    categoryName: string,
    actionName: string,
    flags: string[] = []
  ): void {
    const category = this.categories.find(
      (cat) => cat.name.toLowerCase() === categoryName.toLowerCase()
    );

    if (!category) {
      console.log(`❌ Unknown category: ${categoryName}`);
      console.log(
        "Available categories:",
        this.categories.map((c) => c.name).join(", ")
      );
      process.exit(1);
    }

    // Handle --all flag
    if (actionName === "--all" || flags.includes("--all")) {
      this.executeAllInCategory(category);
      return;
    }

    const command = category.commands.find(
      (cmd) => cmd.name.toLowerCase() === actionName.toLowerCase()
    );

    if (!command) {
      console.log(`❌ Unknown command: ${actionName}`);
      console.log(
        "Available commands:",
        category.commands.map((c) => c.name).join(", ")
      );
      process.exit(1);
    }

    console.log(`\\n▶️  ${category.icon} ${command.description}\\n`);
    console.log(`🔧 Command: ${command.command}\\n`);

    try {
      execSync(command.command, { stdio: "inherit", cwd: process.cwd() });
      console.log(`\\n✅ ${command.name} completed successfully!`);
    } catch (error: any) {
      // Handle Ctrl+C gracefully for watch mode commands
      if (error.signal === "SIGINT") {
        console.log(`\\n👋 See you later!`);
        process.exit(0);
      }
      console.log(`\\n❌ Command failed:`, error);
      process.exit(1);
    }
  }

  /**
   * Execute all commands in a category
   */
  executeAllInCategory(category: ScriptCategory): void {
    const allCommand = category.commands.find((cmd) => cmd.name === "all");

    if (allCommand) {
      console.log(`\\n▶️  ${category.icon} ${allCommand.description}\\n`);
      console.log(`🔧 Command: ${allCommand.command}\\n`);

      try {
        execSync(allCommand.command, { stdio: "inherit", cwd: process.cwd() });
        console.log(
          `\\n✅ All ${category.name} commands completed successfully!`
        );
      } catch (error: any) {
        // Handle Ctrl+C gracefully
        if (error.signal === "SIGINT") {
          console.log(`\\n👋 See you later!`);
          process.exit(0);
        }
        console.log(`\\n❌ Command failed:`, error);
        process.exit(1);
      }
    } else {
      console.log(`\\n🔄 Running all ${category.name} commands...\\n`);

      for (const command of category.commands) {
        console.log(`\\n▶️  ${command.name}: ${command.description}`);
        console.log(`🔧 Command: ${command.command}\\n`);

        try {
          execSync(command.command, { stdio: "inherit", cwd: process.cwd() });
          console.log(`✅ ${command.name} completed successfully`);
        } catch (error: any) {
          // Handle Ctrl+C gracefully
          if (error.signal === "SIGINT") {
            console.log(`\\n👋 See you later!`);
            process.exit(0);
          }
          console.log(`❌ ${command.name} failed:`, error);
          console.log("\\n🛑 Stopping execution due to failure");
          process.exit(1);
        }
      }

      console.log(
        `\\n🎉 All ${category.name} commands completed successfully!`
      );
    }
  }

  /**
   * Main execution method
   */
  async run(): Promise<void> {
    const { mode, category, action, flags } = this.parseArgs();

    switch (mode) {
      case "help":
        this.showHelp();
        break;
      case "list":
        this.listAllCommands();
        break;
      case "interactive":
        await this.showInteractiveMenu();
        break;
      case "category":
        if (category) {
          await this.showCategory(category);
        }
        break;
      case "direct":
        if (category && action) {
          this.executeCommand(category, action, flags);
        }
        break;
      default:
        this.showHelp();
    }
  }
}

// Run the script only if this file is executed directly
if (import.meta.url === `file://${process.argv[1]}`) {
  const runner = new ScriptRunner();
  runner.run().catch((error) => {
    console.error("Script runner failed:", error);
    process.exit(1);
  });
}<|MERGE_RESOLUTION|>--- conflicted
+++ resolved
@@ -714,19 +714,11 @@
     let additionalArgs = "";
     try {
       const examples = this.getArgumentExamples(categoryName, String(selected));
-<<<<<<< HEAD
-      additionalArgs = await p.text({
-        message: `Additional arguments (optional, e.g., ${examples}):`,
-        placeholder: "Press Enter to skip",
-        defaultValue: "",
-      });
-=======
       additionalArgs = (await p.text({
         message: `Additional arguments (optional, e.g., ${examples}):`,
         placeholder: "Press Enter to skip",
         defaultValue: "",
       })) as string;
->>>>>>> 371c61e2
     } catch (error) {
       additionalArgs = "";
     }
@@ -807,7 +799,6 @@
     const category = this.categories.find(
       (cat) => cat.name.toLowerCase() === categoryName.toLowerCase()
     );
-<<<<<<< HEAD
 
     if (!category) {
       console.log(`❌ Unknown category: ${categoryName}`);
@@ -824,24 +815,6 @@
       return;
     }
 
-=======
-
-    if (!category) {
-      console.log(`❌ Unknown category: ${categoryName}`);
-      console.log(
-        "Available categories:",
-        this.categories.map((c) => c.name).join(", ")
-      );
-      process.exit(1);
-    }
-
-    // Handle --all flag
-    if (actionName === "--all") {
-      this.executeAllInCategory(category);
-      return;
-    }
-
->>>>>>> 371c61e2
     const command = category.commands.find(
       (cmd) => cmd.name.toLowerCase() === actionName.toLowerCase()
     );
