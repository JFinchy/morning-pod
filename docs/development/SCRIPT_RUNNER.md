--- conflicted
+++ resolved
@@ -42,7 +42,6 @@
 # Main interactive menu - choose category then command
 bun run interactive
 
-<<<<<<< HEAD
 # Category interactive menu - choose command within category
 bun run test
 bun run dev
@@ -51,29 +50,6 @@
 bun run deps
 bun run release
 bun run branches
-=======
-# Interactive development options (build, preview, clean)
-bun run go
-
-# Category interactive menus
-bun run quality                 # Interactive quality menu
-bun run db                      # Interactive database menu
-bun run deps                    # Interactive dependencies menu
-bun run release                 # Interactive release menu
-```
-
-### Standard Development Commands
-
-```bash
-# Standard commands developers expect
-bun run dev                     # Next.js dev server
-bun run build                   # Next.js build
-bun run start                   # Next.js start
-bun run test                    # Vitest unit tests
-bun run lint                    # ESLint
-bun run type-check              # TypeScript checking
-bun run changeset               # Changeset CLI
->>>>>>> 58016cd3
 ```
 
 ### Direct Execution
