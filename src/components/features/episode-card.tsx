--- conflicted
+++ resolved
@@ -17,30 +17,54 @@
 import { useState } from "react";
 
 import { Button } from "@/components/ui/button";
-<<<<<<< HEAD
 import type { Episode } from "@/lib/db/schema";
 import { useFavorites } from "@/lib/hooks/use-favorites";
 
 interface EpisodeCardProps {
-  episode: Episode;
+  episode?: Episode;
   onPlay?: (episode: Episode) => void;
-=======
-import { type Episode } from "@/lib/mock-data/episodes";
-import {
-  formatDuration,
-  getStatusColor,
-  getStatusText,
-} from "@/lib/mock-data/episodes";
-
-interface EpisodeCardProps {
-  episode?: Episode;
-  onPlay?: () => void;
->>>>>>> c26e4d7a
   onPause?: () => void;
   isCurrentlyPlaying?: boolean;
   className?: string;
   variant?: "default" | "compact";
 }
+
+const formatDuration = (seconds: number) => {
+  if (!seconds || seconds === 0) return "0:00";
+  const mins = Math.floor(seconds / 60);
+  const secs = seconds % 60;
+  return `${mins}:${secs.toString().padStart(2, "0")}`;
+};
+
+const getStatusColor = (status: string) => {
+  switch (status) {
+    case "ready":
+      return "success";
+    case "generating":
+      return "warning";
+    case "pending":
+      return "info";
+    case "failed":
+      return "error";
+    default:
+      return "neutral";
+  }
+};
+
+const getStatusText = (status: string) => {
+  switch (status) {
+    case "ready":
+      return "Ready";
+    case "generating":
+      return "Generating";
+    case "pending":
+      return "Pending";
+    case "failed":
+      return "Failed";
+    default:
+      return "Unknown";
+  }
+};
 
 export function EpisodeCard({
   episode,
@@ -50,48 +74,9 @@
   className = "",
   variant = "default",
 }: EpisodeCardProps) {
-<<<<<<< HEAD
   const [isExpanded, setIsExpanded] = useState(false);
   const { toggleFavorite, isFavorite } = useFavorites();
 
-  const formatDuration = (seconds: number) => {
-    if (!seconds || seconds === 0) return "0:00";
-    const mins = Math.floor(seconds / 60);
-    const secs = seconds % 60;
-    return `${mins}:${secs.toString().padStart(2, "0")}`;
-  };
-
-  const getStatusColor = (status: string) => {
-    switch (status) {
-      case "ready":
-        return "success";
-      case "generating":
-        return "warning";
-      case "pending":
-        return "info";
-      case "failed":
-        return "error";
-      default:
-        return "neutral";
-    }
-  };
-
-  const getStatusText = (status: string) => {
-    switch (status) {
-      case "ready":
-        return "Ready";
-      case "generating":
-        return "Generating";
-      case "pending":
-        return "Pending";
-      case "failed":
-        return "Failed";
-      default:
-        return "Unknown";
-    }
-  };
-
-=======
   // Handle undefined episode data with loading skeleton
   if (!episode) {
     return (
@@ -106,7 +91,7 @@
       </div>
     );
   }
->>>>>>> c26e4d7a
+
   const handlePlayPause = () => {
     if (isCurrentlyPlaying) {
       onPause?.();
@@ -115,15 +100,8 @@
     }
   };
 
-<<<<<<< HEAD
   const canPlay = episode.status === "ready" && episode.audioUrl;
 
-  return (
-    <div
-      className={`card bg-gradient-to-br from-base-100 to-base-200 shadow-lg hover:shadow-xl transition-all duration-300 border-0 overflow-hidden ${
-        isCurrentlyPlaying ? "ring-2 ring-primary" : ""
-      } ${className}`}
-=======
   // Compact variant for list views
   if (variant === "compact") {
     return (
@@ -144,7 +122,7 @@
           </p>
           <div className="flex items-center gap-2 mt-1">
             <span className="text-xs text-base-content/40">
-              {episode.source?.name || episode.sourceId}
+              {episode.sourceId || "Unknown source"}
             </span>
             <span
               className={`text-xs font-medium ${
@@ -159,14 +137,14 @@
             </span>
           </div>
         </div>
-        {episode.status === "ready" && (
+        {canPlay && (
           <Button
             size="sm"
             btnStyle="ghost"
             onClick={handlePlayPause}
             className="h-8 w-8 p-0 hover:scale-110 transition-transform duration-200 active:scale-95"
           >
-            {episode.isPlaying ? (
+            {isCurrentlyPlaying ? (
               <Pause className="w-4 h-4" />
             ) : (
               <Play className="w-4 h-4" />
@@ -180,8 +158,9 @@
   // Default variant - enhanced with best features
   return (
     <div
-      className={`card bg-gradient-to-br from-base-100 to-base-200 shadow-lg hover:shadow-xl transition-all duration-300 border-0 overflow-hidden group hover:scale-[1.02] hover:-translate-y-1 ${className}`}
->>>>>>> c26e4d7a
+      className={`card bg-gradient-to-br from-base-100 to-base-200 shadow-lg hover:shadow-xl transition-all duration-300 border-0 overflow-hidden group hover:scale-[1.02] hover:-translate-y-1 ${
+        isCurrentlyPlaying ? "ring-2 ring-primary" : ""
+      } ${className}`}
     >
       <div className="card-body p-6">
         {/* Header */}
@@ -196,15 +175,21 @@
               {getStatusText(episode.status)}
             </div>
           </div>
-          <div className="flex items-center justify-between">
-            <p className="text-sm font-medium text-primary">
-              Created {new Date(episode.createdAt).toLocaleDateString()}
-            </p>
-            {isCurrentlyPlaying && (
-              <div className="flex items-center gap-1 text-primary text-xs">
-                <div className="w-2 h-2 bg-primary rounded-full animate-pulse"></div>
-                Now Playing
-              </div>
+
+          {/* Episode metadata */}
+          <div className="flex items-center gap-3 text-sm text-base-content/60 mb-3">
+            <div className="flex items-center gap-1">
+              <Clock className="w-4 h-4" />
+              <span>{formatDuration(episode.duration || 0)}</span>
+            </div>
+            <div className="flex items-center gap-1">
+              <Music className="w-4 h-4" />
+              <span>{episode.sourceId || "Unknown"}</span>
+            </div>
+            {episode.createdAt && (
+              <span className="text-xs">
+                {new Date(episode.createdAt).toLocaleDateString()}
+              </span>
             )}
           </div>
         </div>
@@ -212,196 +197,133 @@
         {/* Summary */}
         <div className="mb-4">
           <p
-            className={`text-sm text-base-content/70 leading-relaxed ${
-              isExpanded ? "" : "line-clamp-3"
+            className={`text-base-content/80 text-sm leading-relaxed ${
+              isExpanded ? "" : "line-clamp-2"
             }`}
           >
             {episode.summary}
           </p>
-          {episode.summary.length > 150 && (
+          {episode.summary && episode.summary.length > 120 && (
             <button
               onClick={() => setIsExpanded(!isExpanded)}
-              className="text-xs text-primary hover:text-primary-focus mt-1 font-medium"
+              className="text-primary text-xs font-medium mt-1 hover:underline"
             >
-              {isExpanded ? "Show less" : "Read more"}
+              {isExpanded ? "Show less" : "Show more"}
             </button>
           )}
         </div>
 
-        {/* Episode Stats */}
-        {episode.status === "ready" && (
-          <div className="flex items-center gap-6 mb-4 text-xs text-base-content/60">
-            <div className="flex items-center gap-1.5">
-              <Clock className="w-4 h-4" />
-              <span className="font-medium">
-                {formatDuration(episode.duration)}
+        {/* Progress bar for generating episodes */}
+        {episode.status === "generating" && (
+          <div className="mb-4">
+            <div className="flex items-center gap-2 mb-2">
+              <Loader2 className="w-4 h-4 animate-spin text-warning" />
+              <span className="text-sm font-medium text-warning">
+                Generating episode...
               </span>
             </div>
-            {episode.playCount > 0 && (
-              <div className="flex items-center gap-1.5">
-                <Headphones className="w-4 h-4" />
-                <span className="font-medium">{episode.playCount} plays</span>
-              </div>
-            )}
-            {episode.playCount > 50 && (
-              <div className="flex items-center gap-1.5 text-success">
-                <TrendingUp className="w-4 h-4" />
-                <span className="font-medium">Popular</span>
-              </div>
-            )}
-            {episode.audioSize && (
-              <div className="flex items-center gap-1.5">
-                <Music className="w-4 h-4" />
-                <span className="font-medium">
-                  {(episode.audioSize / (1024 * 1024)).toFixed(1)} MB
-                </span>
-              </div>
-            )}
+            <progress
+              className="progress progress-warning w-full"
+              value={30}
+              max="100"
+            ></progress>
+            <div className="text-xs text-base-content/60 mt-1">
+              30% complete
+            </div>
           </div>
         )}
 
-        {/* Status-specific Content */}
-        {episode.status === "generating" && (
-          <div className="mb-4 p-3 bg-warning/10 border border-warning/20 rounded-lg">
-            <div className="flex items-center gap-2">
-              <Loader2 className="w-4 h-4 animate-spin text-warning" />
-              <span className="text-sm text-warning font-medium">
-                Audio is being generated...
-              </span>
-            </div>
+        {/* Error state */}
+        {episode.status === "failed" && (
+          <div className="alert alert-error mb-4 p-3">
+            <AlertCircle className="w-4 h-4" />
+            <span className="text-sm">Generation failed</span>
           </div>
         )}
 
-        {episode.status === "failed" && (
-          <div className="mb-4 p-3 bg-error/10 border border-error/20 rounded-lg">
-            <div className="flex items-center gap-2">
-              <AlertCircle className="w-4 h-4 text-error" />
-              <span className="text-sm text-error font-medium">
-                Generation failed
-              </span>
-            </div>
-          </div>
-        )}
-
-        {episode.status === "pending" && (
-          <div className="mb-4 p-3 bg-info/10 border border-info/20 rounded-lg">
-            <div className="flex items-center gap-2">
-              <Clock className="w-4 h-4 text-info" />
-              <span className="text-sm text-info font-medium">
-                Queued for generation
-              </span>
-            </div>
-          </div>
-        )}
-
-        {/* Action Buttons */}
-        <div className="flex items-center justify-between">
-          <div className="flex gap-2">
-            {canPlay ? (
-              <Button
-                size="sm"
-                variant="primary"
-                onClick={handlePlayPause}
-                className="flex items-center gap-2 hover:scale-105 transition-transform duration-200 active:scale-95"
-              >
-                {isCurrentlyPlaying ? (
-                  <>
-                    <Pause className="w-3 h-3" />
-                    Pause
-                  </>
-                ) : (
-                  <>
-                    <Play className="w-3 h-3" />
-                    Play
-                  </>
-                )}
-              </Button>
-            ) : episode.status === "generating" ? (
-              <Button size="sm" btnStyle="outline" disabled>
-                <Loader2 className="w-3 h-3 animate-spin mr-2" />
-                Generating...
-              </Button>
-            ) : episode.status === "pending" ? (
-              <Button size="sm" btnStyle="outline" disabled>
-                <Clock className="w-3 h-3 mr-2" />
-                Queued
-              </Button>
-            ) : episode.status === "failed" ? (
-              <Button
-                size="sm"
-                variant="error"
-                btnStyle="outline"
-                onClick={() => {
-                  // TODO: Implement retry functionality
-                }}
-              >
-                <AlertCircle className="w-3 h-3 mr-2" />
-                Retry
-              </Button>
-            ) : null}
-          </div>
-
-          {/* Secondary Actions */}
-          <div className="flex gap-1">
+        {/* Actions */}
+        <div className="flex items-center justify-between mt-auto">
+          <div className="flex items-center gap-2">
+            {/* Main play/pause button */}
             <Button
               size="sm"
-              btnStyle="ghost"
-              className={`w-8 h-8 p-0 ${
-                isFavorite(episode.id)
-                  ? "text-error hover:text-error-focus"
-                  : "text-base-content/50 hover:text-base-content"
-              }`}
-              title={
-                isFavorite(episode.id)
-                  ? "Remove from favorites"
-                  : "Add to favorites"
-              }
-              onClick={() => toggleFavorite(episode.id)}
+              variant={canPlay ? "primary" : "secondary"}
+              onClick={handlePlayPause}
+              disabled={!canPlay}
+              className="transition-all duration-200 hover:scale-105 active:scale-95"
             >
-              <Heart
-                className={`w-3 h-3 ${
-                  isFavorite(episode.id) ? "fill-current" : ""
-                }`}
-              />
+              {isCurrentlyPlaying ? (
+                <Pause className="w-4 h-4 mr-1" />
+              ) : (
+                <Play className="w-4 h-4 mr-1" />
+              )}
+              {isCurrentlyPlaying ? "Pause" : "Play"}
             </Button>
+
+            {/* Secondary actions */}
             {canPlay && (
               <>
                 <Button
                   size="sm"
                   btnStyle="ghost"
-                  className="w-8 h-8 p-0"
-                  title="Download"
-                  onClick={() => {
-                    if (episode.audioUrl) {
-                      window.open(episode.audioUrl, "_blank");
-                    }
-                  }}
+                  onClick={() => toggleFavorite(episode.id)}
+                  className="transition-all duration-200 hover:scale-110 active:scale-95"
                 >
-                  <Download className="w-3 h-3" />
+                  <Heart
+                    className={`w-4 h-4 ${
+                      isFavorite(episode.id)
+                        ? "fill-error text-error"
+                        : "text-base-content/60"
+                    }`}
+                  />
                 </Button>
+
                 <Button
                   size="sm"
                   btnStyle="ghost"
-                  className="w-8 h-8 p-0"
-                  title="Share"
-                  onClick={() => {
-                    navigator.clipboard.writeText(window.location.href);
-                    // TODO: Add toast notification
-                  }}
+                  className="transition-all duration-200 hover:scale-110 active:scale-95"
                 >
-                  <Share2 className="w-3 h-3" />
+                  <Download className="w-4 h-4" />
+                </Button>
+
+                <Button
+                  size="sm"
+                  btnStyle="ghost"
+                  className="transition-all duration-200 hover:scale-110 active:scale-95"
+                >
+                  <Share2 className="w-4 h-4" />
                 </Button>
               </>
             )}
           </div>
-        </div>
-
-        {/* Cost Information (for debugging/admin) */}
-        {episode.generationCost && Number(episode.generationCost) > 0 && (
-          <div className="mt-3 pt-3 border-t border-base-300">
-            <span className="text-xs text-base-content/40">
-              Generation cost: ${Number(episode.generationCost).toFixed(4)}
-            </span>
+
+          {/* Episode stats */}
+          <div className="flex items-center gap-3 text-xs text-base-content/50">
+            {episode.playCount && episode.playCount > 0 && (
+              <div className="flex items-center gap-1">
+                <Headphones className="w-3 h-3" />
+                <span>{episode.playCount}</span>
+              </div>
+            )}
+            {episode.duration && episode.duration > 60 && (
+              <div className="flex items-center gap-1">
+                <TrendingUp className="w-3 h-3" />
+                <span>Long</span>
+              </div>
+            )}
+          </div>
+        </div>
+
+        {/* Audio waveform visualization (placeholder) */}
+        {canPlay && isCurrentlyPlaying && (
+          <div className="mt-4 h-8 bg-base-300 rounded overflow-hidden relative">
+            <div className="absolute inset-0 bg-primary/20"></div>
+            <div className="absolute left-0 top-0 h-full bg-primary/60 transition-all duration-300 w-1/3"></div>
+            <div className="absolute inset-0 flex items-center justify-center">
+              <span className="text-xs font-mono text-base-content/60">
+                ♪♫♪ Playing ♪♫♪
+              </span>
+            </div>
           </div>
         )}
       </div>
